--- conflicted
+++ resolved
@@ -101,7 +101,6 @@
 			"TEMPORAL_CLI_PLUGIN_DATA_CONVERTER=bar-cli",
 		},
 	})
-<<<<<<< HEAD
 
 	// Create new staging context
 	c.Run(t, TestCase{
@@ -113,7 +112,6 @@
 		Command: "use -c production -ns test",
 		StdOut:  "Context \"production\" modified.\nActive namespace is \"test\".",
 	})
-
 	// Execute command with staging context (without switching)
 	c.Run(t, TestCase{
 		Command: "exec -c staging -- printenv",
@@ -124,8 +122,6 @@
 		},
 	})
 
-	// Delete individual environment variable from prod context
-=======
 	// Add Additional environment variables
 	c.Run(t, TestCase{
 		Command: "update -c production --ns test --env VAULT_ADDR=https://vault.test.example --env AUTH_ROLE=test_example --env FOO=bar",
@@ -140,7 +136,8 @@
 			"FOO=bar",
 		},
 	})
->>>>>>> 928d0118
+
+	// Delete individual environment variable from prod context
 }
 
 type TestCase struct {
